--- conflicted
+++ resolved
@@ -152,12 +152,6 @@
 		// ReIndexing is async process
 		let addr = ctx.address().expect("Actor just started");
 
-<<<<<<< HEAD
-		let fut = ctx
-			.notify_interval(std::time::Duration::from_secs(5), || Crawl)
-			.expect("Actor cannot be disconnected; just started");
-		smol::spawn(fut).detach();
-=======
 		addr.do_send(ReIndex).expect("Actor cannot be disconnected; just started");
 
 		smol::spawn(async move {
@@ -169,7 +163,6 @@
 			}
 		})
 		.detach();
->>>>>>> 0011351d
 	}
 }
 
