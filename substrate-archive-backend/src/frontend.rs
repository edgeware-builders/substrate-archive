// Copyright 2017-2019 Parity Technologies (UK) Ltd.
// This file is part of substrate-archive.

// substrate-archive is free software: you can redistribute it and/or modify it
// under the terms of the GNU General Public License as published by
// the Free Software Foundation, either version 3 of the License, or
// (at your option) any later version.

// substrate-archive is distributed in the hope that it will be useful,
// but WITHOUT ANY WARRANTY; without even the implied warranty of
// MERCHANTABILITY or FITNESS FOR A PARTICULAR PURPOSE.  See the
// GNU General Public License for more details.

// You should have received a copy of the GNU General Public License
// along with substrate-archive.  If not, see <http://www.gnu.org/licenses/>.

mod client;

use std::sync::Arc;

use futures::{task::SpawnExt, Future};

use sc_client_api::{
	execution_extensions::{ExecutionExtensions, ExecutionStrategies},
	ExecutionStrategy,
};
use sc_executor::{NativeExecutionDispatch, NativeExecutor, WasmExecutionMethod};
use sc_service::{ClientConfig, LocalCallExecutor};
use sp_api::ConstructRuntimeApi;
use sp_core::traits::SpawnNamed;
use sp_runtime::traits::{BlakeTwo256, Block as BlockT};
<<<<<<< HEAD
use std::{path::PathBuf, sync::Arc};
use substrate_archive_common::{Error as ArchiveError, ReadOnlyDB};
=======
>>>>>>> c56fad7f

use substrate_archive_common::{ArchiveError, ReadOnlyDB};

pub use self::client::{Client, GetMetadata, GetRuntimeVersion};
use crate::{read_only_backend::ReadOnlyBackend, RuntimeApiCollection};

/// Archive Client Condensed Type
pub type TArchiveClient<TBl, TRtApi, TExecDisp, D> = Client<TFullCallExecutor<TBl, TExecDisp, D>, TBl, TRtApi, D>;

/// Full client call executor type.
type TFullCallExecutor<TBl, TExecDisp, D> = LocalCallExecutor<ReadOnlyBackend<TBl, D>, NativeExecutor<TExecDisp>>;

#[derive(Clone, Debug)]
pub struct RuntimeConfig {
	pub block_workers: usize,
	pub wasm_pages: u64,
	pub wasm_runtime_overrides: Option<PathBuf>,
}

impl From<RuntimeConfig> for ClientConfig {
	fn from(config: RuntimeConfig) -> ClientConfig {
		ClientConfig {
			offchain_worker_enabled: false,
			offchain_indexing_api: false,
			wasm_runtime_overrides: config.wasm_runtime_overrides,
		}
	}
}

impl Default for RuntimeConfig {
	fn default() -> RuntimeConfig {
		Self { block_workers: 2, wasm_pages: 512, wasm_runtime_overrides: None }
	}
}

pub fn runtime_api<Block, Runtime, Dispatch, D: ReadOnlyDB + 'static>(
	db: Arc<D>,
	config: RuntimeConfig,
) -> Result<TArchiveClient<Block, Runtime, Dispatch, D>, ArchiveError>
where
	Block: BlockT,
	Runtime: ConstructRuntimeApi<Block, TArchiveClient<Block, Runtime, Dispatch, D>> + Send + Sync + 'static,
	Runtime::RuntimeApi: RuntimeApiCollection<Block, StateBackend = sc_client_api::StateBackendFor<ReadOnlyBackend<Block, D>, Block>>
		+ Send
		+ Sync
		+ 'static,
	Dispatch: NativeExecutionDispatch + 'static,
	<Runtime::RuntimeApi as sp_api::ApiExt<Block>>::StateBackend: sp_api::StateBackend<BlakeTwo256>,
{
	let backend = Arc::new(ReadOnlyBackend::new(db, true));

	let executor = NativeExecutor::<Dispatch>::new(
		WasmExecutionMethod::Interpreted,
		Some(config.wasm_pages),
		config.block_workers,
	);
	let executor = LocalCallExecutor::new(backend.clone(), executor, Box::new(TaskExecutor::new()), config.into())?;

	let client = Client::new(backend, executor, ExecutionExtensions::new(execution_strategies(), None))?;
	Ok(client)
}

impl SpawnNamed for TaskExecutor {
	fn spawn_blocking(&self, _: &'static str, fut: std::pin::Pin<Box<dyn Future<Output = ()> + Send + 'static>>) {
		let _ = self.pool.spawn(fut);
	}

	fn spawn(&self, _: &'static str, fut: std::pin::Pin<Box<dyn Future<Output = ()> + Send + 'static>>) {
		let _ = self.pool.spawn(fut);
	}
}

#[derive(Debug, Clone)]
pub struct TaskExecutor {
	pool: futures::executor::ThreadPool,
}

impl TaskExecutor {
	fn new() -> Self {
		let pool = futures::executor::ThreadPool::builder().pool_size(1).create().unwrap();
		Self { pool }
	}
}

impl futures::task::Spawn for TaskExecutor {
	fn spawn_obj(&self, future: futures::task::FutureObj<'static, ()>) -> Result<(), futures::task::SpawnError> {
		self.pool.spawn_obj(future)
	}
}

fn execution_strategies() -> ExecutionStrategies {
	ExecutionStrategies {
		syncing: ExecutionStrategy::AlwaysWasm,
		importing: ExecutionStrategy::AlwaysWasm,
		block_construction: ExecutionStrategy::AlwaysWasm,
		offchain_worker: ExecutionStrategy::AlwaysWasm,
		other: ExecutionStrategy::AlwaysWasm,
	}
}<|MERGE_RESOLUTION|>--- conflicted
+++ resolved
@@ -16,10 +16,7 @@
 
 mod client;
 
-use std::sync::Arc;
-
 use futures::{task::SpawnExt, Future};
-
 use sc_client_api::{
 	execution_extensions::{ExecutionExtensions, ExecutionStrategies},
 	ExecutionStrategy,
@@ -29,12 +26,7 @@
 use sp_api::ConstructRuntimeApi;
 use sp_core::traits::SpawnNamed;
 use sp_runtime::traits::{BlakeTwo256, Block as BlockT};
-<<<<<<< HEAD
 use std::{path::PathBuf, sync::Arc};
-use substrate_archive_common::{Error as ArchiveError, ReadOnlyDB};
-=======
->>>>>>> c56fad7f
-
 use substrate_archive_common::{ArchiveError, ReadOnlyDB};
 
 pub use self::client::{Client, GetMetadata, GetRuntimeVersion};
@@ -76,10 +68,11 @@
 where
 	Block: BlockT,
 	Runtime: ConstructRuntimeApi<Block, TArchiveClient<Block, Runtime, Dispatch, D>> + Send + Sync + 'static,
-	Runtime::RuntimeApi: RuntimeApiCollection<Block, StateBackend = sc_client_api::StateBackendFor<ReadOnlyBackend<Block, D>, Block>>
-		+ Send
-		+ Sync
-		+ 'static,
+	Runtime::RuntimeApi:
+		RuntimeApiCollection<Block, StateBackend = sc_client_api::StateBackendFor<ReadOnlyBackend<Block, D>, Block>>
+			+ Send
+			+ Sync
+			+ 'static,
 	Dispatch: NativeExecutionDispatch + 'static,
 	<Runtime::RuntimeApi as sp_api::ApiExt<Block>>::StateBackend: sp_api::StateBackend<BlakeTwo256>,
 {
