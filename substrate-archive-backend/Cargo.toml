--- conflicted
+++ resolved
@@ -10,11 +10,7 @@
 futures = "0.3"
 hashbrown = { version = "0.9", features = ["inline-more"] }
 log = "0.4"
-<<<<<<< HEAD
-parking_lot = "0.11.1"
-=======
 parking_lot = "0.11"
->>>>>>> 217711ac
 xtra = { version = "0.5.0-rc.1", features = ["with-smol-1"] }
 
 # Parity
