--- conflicted
+++ resolved
@@ -133,20 +133,20 @@
         self
     }
 
-<<<<<<< HEAD
     /// Specify types for the runtime
     ///
     /// # Defaults to Desub-Extras default
     pub fn types(mut self, types: T) -> Self {
         self.types = Some(types);
-=======
+        self
+    }
+
     /// Set the number of blocks to index at once
     ///
     /// # Default
     /// Defaults to 100_000
     pub fn max_block_load(mut self, max_block_load: u32) -> Self {
         self.max_block_load = Some(max_block_load);
->>>>>>> c766f438
         self
     }
 }
@@ -237,27 +237,19 @@
         )?);
         let client = backend::runtime_api::<B, R, D>(db.clone(), block_workers, wasm_pages)?;
         let client = Arc::new(client);
-<<<<<<< HEAD
         let backend = Arc::new(ReadOnlyBackend::new(db.clone(), true));
         let chain = Self::startup_info(&client, &backend)?;
 
         let types = self.types.expect("Types must be defined");
-=======
-        let backend = Arc::new(ReadOnlyBackend::new(db, true));
-        Self::startup_info(&client, &backend)?;
->>>>>>> c766f438
 
         let ctx = System::<_, R, _>::new(
             client,
             backend,
             block_workers,
             pg_url.as_str(),
-<<<<<<< HEAD
             types,
             chain,
-=======
             max_block_load,
->>>>>>> c766f438
         )?;
         Ok(ctx)
     }
