--- conflicted
+++ resolved
@@ -24,7 +24,6 @@
 use sp_runtime::traits::Block as BlockT;
 use sqlx::PgConnection;
 use std::convert::TryFrom;
-<<<<<<< HEAD
 
 /// Return value of queries that `SELECT version`
 struct Version {
@@ -40,8 +39,6 @@
 struct Max {
     max: Option<i32>,
 }
-=======
->>>>>>> a1ce3674
 
 /// get missing blocks from relational database as a stream
 #[allow(unused)]
@@ -87,40 +84,25 @@
     min: u32,
     max_block_load: u32,
 ) -> Result<HashSet<u32>> {
-<<<<<<< HEAD
-    let safe_min = i32::try_from(min).unwrap_or(i32::MAX);
-    // TODO review
-    // FROM (SELECT $1 as a, max(block_num) as z FROM blocks) x, generate_series(a, z) results in
-    // compiler error: error returned from database: function generate_series(text, integer) does not exist
-    Ok(sqlx::query_as!(
-        Series,
-        "SELECT generate_series
-        FROM (SELECT max(block_num) as z FROM blocks) x, generate_series($1, z)
-=======
-    let safe_max_block_load = i32::try_from(max_block_load).unwrap_or(i32::MAX);
-    let safe_min = i32::try_from(min).unwrap_or(i32::MAX);
+    let safe_max_block_load = i64::try_from(max_block_load).unwrap_or(i64::MAX);
+    let safe_min = i64::try_from(min).unwrap_or(i64::MAX);
     Ok(sqlx::query_as::<_, (i32,)>(
         "SELECT missing_numbers
         FROM (SELECT $1 as min_num, MAX(block_num) AS max_num FROM blocks) minmax, 
             GENERATE_SERIES(min_num, max_num) AS missing_numbers
->>>>>>> a1ce3674
         WHERE
         NOT EXISTS (SELECT id FROM blocks WHERE block_num = missing_numbers)
         ORDER BY missing_numbers ASC
         LIMIT $2
         ",
-        safe_min
-    )
-<<<<<<< HEAD
-=======
+    )
     .bind(safe_min)
     .bind(safe_max_block_load)
->>>>>>> a1ce3674
     .fetch_all(conn)
     .await?
     .iter()
     // TODO figure out what to do when none
-    .map(|t| t.generate_series.unwrap() as u32)
+    .map(|t| t.0 as u32)
     .collect())
 }
 
