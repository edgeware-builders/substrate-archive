// Copyright 2017-2019 Parity Technologies (UK) Ltd.
// This file is part of substrate-archive.

// substrate-archive is free software: you can redistribute it and/or modify
// it under the terms of the GNU General Public License as published by
// the Free Software Foundation, either version 3 of the License, or
// (at your option) any later version.

// substrate-archive is distributed in the hope that it will be useful,
// but WITHOUT ANY WARRANTY; without even the implied warranty of
// MERCHANTABILITY or FITNESS FOR A PARTICULAR PURPOSE.  See the
// GNU General Public License for more details.

// You should have received a copy of the GNU General Public License
// along with substrate-archive.  If not, see <http://www.gnu.org/licenses/>.

//! IO for the PostgreSQL database connected to Substrate Archive Node

pub mod db_middleware;
pub mod models;
pub mod schema;

<<<<<<< HEAD
=======
use async_trait::async_trait;
>>>>>>> 0079f84e
use codec::Decode;
use diesel::{
    pg::PgConnection,
    prelude::*,
    sql_types::{BigInt, Bytea},
};
use dotenv::dotenv;
<<<<<<< HEAD
use futures::future::{self, Future};
use log::*;
use runtime_primitives::traits::Header;

use std::{convert::TryFrom, env};
=======
use futures::future::Future;
use log::*;
use runtime_primitives::traits::Header;
// use runtime_support::dispatch::IsSubType;
use runtime_primitives::{traits::Block as BlockTrait, OpaqueExtrinsic};

use std::{
    convert::{TryFrom, TryInto},
    env,
};
>>>>>>> 0079f84e

use crate::{
    database::{
        db_middleware::AsyncDiesel,
        models::{InsertBlock, InsertBlockOwned},
        schema::{blocks, inherents, signed_extrinsics},
    },
    error::Error as ArchiveError,
<<<<<<< HEAD
    extrinsics::{DbExtrinsic, Extra, Extras, Extrinsics},
    queries,
    types::{BatchBlock, BatchStorage, Block, Data, Storage, System},
};

pub type DbFuture = Box<dyn Future<Item = usize, Error = ArchiveError> + Send>;

/// Trait for inserting into the database
/// returns number of items inserted
pub trait Insert {
    fn insert(self, db: AsyncDiesel<PgConnection>) -> Result<DbFuture, ArchiveError>;
}

=======
    extrinsics::{DbExtrinsic, Extrinsic},
    queries,
    types::{BasicExtrinsic, BatchBlock, BatchStorage, Block, Data, Storage, System},
};

pub type DbFuture = Box<dyn Future<Output = Result<(), ArchiveError>> + Send>;
pub type DbReturn = Result<(), ArchiveError>;

#[async_trait]
pub trait Insert: Sync {
    async fn insert(self, db: AsyncDiesel<PgConnection>) -> DbReturn
    where
        Self: Sized;
}

#[async_trait]
>>>>>>> 0079f84e
impl<T> Insert for Data<T>
where
    T: System + 'static,
{
<<<<<<< HEAD
    fn insert(self, db: AsyncDiesel<PgConnection>) -> Result<DbFuture, ArchiveError> {
        match self {
            Data::Block(block) => block.insert(db),
            Data::Storage(storage) => storage.insert(db),
            Data::BatchBlock(blocks) => blocks.insert(db),
            Data::BatchStorage(storage) => storage.insert(db),
            o => Err(ArchiveError::UnhandledDataType(format!("{:?}", o))),
=======
    async fn insert(self, db: AsyncDiesel<PgConnection>) -> DbReturn {
        match self {
            Data::Block(block) => block.insert(db).await,
            Data::Storage(storage) => storage.insert(db).await,
            Data::BatchBlock(blocks) => blocks.insert(db).await,
            Data::BatchStorage(storage) => storage.insert(db).await,
            o @ _ => Err(ArchiveError::UnhandledDataType(format!("{:?}", o))),
>>>>>>> 0079f84e
        }
    }
}

/// Database object which communicates with Diesel in a (psuedo)asyncronous way
/// via `AsyncDiesel`
pub struct Database {
    db: AsyncDiesel<PgConnection>,
}

impl Database {
    /// Connect to the database
    pub fn new() -> Result<Self, ArchiveError> {
        dotenv().ok();
        let database_url = env::var("DATABASE_URL")?;
        let db = AsyncDiesel::new(&database_url)?;
        Ok(Self { db })
    }

    pub async fn insert(&self, data: impl Insert) -> Result<(), ArchiveError> {
        data.insert(self.db.clone()).await
    }

<<<<<<< HEAD
    pub fn query_missing_blocks(
        &self,
        latest: Option<u64>, // latest block
    ) -> impl Future<Item = Vec<u64>, Error = ArchiveError> {
=======
    pub async fn query_missing_blocks(&self) -> Result<Vec<u64>, ArchiveError> {
>>>>>>> 0079f84e
        #[derive(QueryableByName, PartialEq, Debug)]
        pub struct Blocks {
            #[column_name = "generate_series"]
            #[sql_type = "BigInt"]
            block_num: i64,
        };

<<<<<<< HEAD
        self.db.run(move |conn| {
            let blocks: Vec<Blocks> = queries::missing_blocks(latest).load(&conn)?;
            Ok(blocks
                .iter()
                .map(|b| {
                    u64::try_from(b.block_num).expect("Block number should never be negative; qed")
                })
                .collect::<Vec<u64>>())
        })
=======
        self.db
            .run(move |conn| {
                let blocks: Vec<Blocks> = queries::missing_blocks().load(&conn)?;
                Ok(blocks
                    .iter()
                    .map(|b| {
                        u64::try_from(b.block_num)
                            .expect("Block number should never be negative; qed")
                    })
                    .collect::<Vec<u64>>())
            })
            .await
    }

    pub async fn query_missing_timestamps<T>(&self) -> Result<Vec<T::Hash>, ArchiveError>
    where
        T: System,
    {
        #[derive(QueryableByName, PartialEq, Debug)]
        pub struct Hashes {
            #[column_name = "hash"]
            #[sql_type = "Bytea"]
            pub hash: Vec<u8>,
        };

        self.db
            .run(move |conn| {
                let blocks: Vec<Hashes> = queries::missing_timestamp().load(&conn)?;
                Ok(blocks
                    .iter()
                    .map(|b| {
                        let old_hash = b.hash.clone();
                        let hash: T::Hash = Decode::decode(&mut b.hash.as_slice())
                            .expect("Immediate Decoding/Encoding should be infallible");
                        assert!(hash.as_ref() == old_hash.as_slice());
                        hash
                    })
                    .collect::<Vec<T::Hash>>())
            })
            .await
>>>>>>> 0079f84e
    }
}

// TODO Make storage insertions generic over any type of insertin
// not only timestamps
#[async_trait]
impl<T> Insert for Storage<T>
where
    T: System,
{
<<<<<<< HEAD
    fn insert(self, db: AsyncDiesel<PgConnection>) -> Result<DbFuture, ArchiveError> {
        // use self::schema::blocks::dsl::{blocks, hash};
=======
    async fn insert(self, db: AsyncDiesel<PgConnection>) -> DbReturn {
        use self::schema::blocks::dsl::{blocks, hash, time};
>>>>>>> 0079f84e
        let date_time = self.get_timestamp()?;
        let hsh = self.hash().clone();
        db.run(move |conn| {
            trace!("inserting timestamp for: {}", hsh);
            let len = 1;
            // WARN this just inserts a timestamp
            /*
            diesel::update(blocks.filter(hash.eq(hsh.as_ref())))
                .set(time.eq(Some(&date_time)))
<<<<<<< HEAD
                .execute(&conn)?;
            */
            Ok(len)
        });

        Ok(Box::new(fut))
=======
                .execute(&conn)
                .map_err(|e| ArchiveError::from(e))?;
            Ok(())
        })
        .await
>>>>>>> 0079f84e
    }
}

#[async_trait]
impl<T> Insert for BatchStorage<T>
where
    T: System,
{
<<<<<<< HEAD
    fn insert(self, db: AsyncDiesel<PgConnection>) -> Result<DbFuture, ArchiveError> {
        use self::schema::blocks::dsl::{blocks, hash};
        debug!("Inserting {} items via Batch Storage", self.inner().len());
        let storage: Vec<Storage<T>> = self.consume();
        let fut = db.run(move |conn| {
            let len = storage.len();
=======
    async fn insert(self, db: AsyncDiesel<PgConnection>) -> DbReturn {
        use self::schema::blocks::dsl::{blocks, hash, time};
        debug!("Inserting {} items via Batch Storage", self.inner().len());
        let storage: Vec<Storage<T>> = self.consume();
        db.run(move |conn| {
>>>>>>> 0079f84e
            for item in storage.into_iter() {
                let date_time = item.get_timestamp()?;
                /*
                diesel::update(blocks.filter(hash.eq(item.hash().as_ref())))
                    .set(time.eq(Some(&date_time)))
                    .execute(&conn)?;
                 */
            }
<<<<<<< HEAD
            Ok(len)
        });
        info!("Done Inserting timestamps!");
        Ok(Box::new(fut))
    }
}

=======
            Ok(())
        })
        .await
    }
}

#[async_trait]
>>>>>>> 0079f84e
impl<T> Insert for Block<T>
where
    T: System + 'static,
{
<<<<<<< HEAD
    fn insert(self, db: AsyncDiesel<PgConnection>) -> Result<DbFuture, ArchiveError> {
=======
    async fn insert(self, db: AsyncDiesel<PgConnection>) -> DbReturn {
>>>>>>> 0079f84e
        let block = self.inner().block.clone();
        info!("HASH: {:X?}", block.header.hash().as_ref());
        info!("Block Num: {:?}", block.header.number());
        let extrinsics = DbExtrinsic::decode::<T>(&block.extrinsics, &block.header)?;
        let time = extrinsics.extra().time();
        // TODO Optimize
        db.run(move |conn| {
            diesel::insert_into(blocks::table)
                .values(InsertBlock {
                    parent_hash: block.header.parent_hash().as_ref(),
                    hash: block.header.hash().as_ref(),
                    block_num: &((*block.header.number()).into() as i64),
                    state_root: block.header.state_root().as_ref(),
                    extrinsics_root: block.header.extrinsics_root().as_ref(),
<<<<<<< HEAD
                    time: extrinsics.extra().time().as_ref(),
=======
                    time: None,
>>>>>>> 0079f84e
                })
                .on_conflict(blocks::hash)
                .do_nothing()
                .execute(&conn)?;

            let (mut signed_ext, mut unsigned_ext) = (Vec::new(), Vec::new());
            let len = extrinsics.0.len() + 1; // 1 for the block
            for e in extrinsics.0.into_iter() {
                match e {
                    DbExtrinsic::Signed(e) => signed_ext.push(e),
                    DbExtrinsic::NotSigned(e, _) => unsigned_ext.push(e),
                }
            }

            diesel::insert_into(inherents::table)
                .values(unsigned_ext)
                .execute(&conn)?;

            diesel::insert_into(signed_extrinsics::table)
                .values(signed_ext)
                .execute(&conn)?;
<<<<<<< HEAD
            Ok(len)
        });

        Ok(Box::new(fut))
=======
            // .map_err(Into::into)?;
            Ok(())
        })
        .await
>>>>>>> 0079f84e
    }
}

#[async_trait]
impl<T> Insert for BatchBlock<T>
where
    T: System,
{
<<<<<<< HEAD
    fn insert(self, db: AsyncDiesel<PgConnection>) -> Result<DbFuture, ArchiveError> {
        let mut extrinsics: Extrinsics = Extrinsics(Vec::new());
=======
    async fn insert(self, db: AsyncDiesel<PgConnection>) -> DbReturn {
        let mut extrinsics: Vec<DbExtrinsic> = Vec::new();
>>>>>>> 0079f84e
        info!("Batch inserting {} blocks into DB", self.inner().len());
        let blocks = self
            .inner()
            .iter()
            .map(|block| {
                let block = block.block.clone();
<<<<<<< HEAD
                let mut block_ext: Extrinsics =
                    DbExtrinsic::decode::<T>(&block.extrinsics, &block.header)?;
=======
                let mut block_ext: Vec<DbExtrinsic> =
                    get_extrinsics::<T>(block.extrinsics(), &block.header)?;
>>>>>>> 0079f84e

                extrinsics.0.append(&mut block_ext.0);
                Ok(InsertBlockOwned {
                    parent_hash: block.header.parent_hash().as_ref().to_vec(),
                    hash: block.header.hash().as_ref().to_vec(),
                    block_num: (*block.header.number()).into() as i64,
                    state_root: block.header.state_root().as_ref().to_vec(),
                    extrinsics_root: block.header.extrinsics_root().as_ref().to_vec(),
<<<<<<< HEAD
                    time: block_ext.extra().time(),
=======
                    time: None,
>>>>>>> 0079f84e
                })
            })
            // .filter_map(|b: Result<_, ArchiveError>| b.ok())
            .collect::<Result<Vec<InsertBlockOwned>, ArchiveError>>()?;

        let (mut signed_ext, mut unsigned_ext) = (Vec::new(), Vec::new());

<<<<<<< HEAD
        for e in extrinsics.0.into_iter() {
            match e {
                DbExtrinsic::Signed(v) => signed_ext.push(v),
                DbExtrinsic::NotSigned(v, _) => unsigned_ext.push(v),
=======
        for e in extrinsics.into_iter() {
            match e {
                DbExtrinsic::Signed(e) => signed_ext.push(e),
                DbExtrinsic::NotSigned(e) => unsigned_ext.push(e),
>>>>>>> 0079f84e
            }
        }

        // batch insert everything we've formatted/collected into the database 10,000 items at a time
<<<<<<< HEAD
        let fut = db.run(move |conn| {
            let len = blocks.len() + unsigned_ext.len() + signed_ext.len();
=======
        db.run(move |conn| {
>>>>>>> 0079f84e
            for chunks in blocks.as_slice().chunks(10_000) {
                info!("{} blocks to insert", chunks.len());
                diesel::insert_into(blocks::table)
                    .values(chunks)
                    .on_conflict(blocks::hash)
                    .do_nothing()
                    .execute(&conn)?;
            }
            for chunks in unsigned_ext.as_slice().chunks(2_500) {
                info!("{} unsigned extrinsics to insert", chunks.len());
                diesel::insert_into(inherents::table)
                    .values(chunks)
                    .execute(&conn)?;
            }
            for chunks in signed_ext.as_slice().chunks(2_500) {
                info!("{} signed extrinsics to insert", chunks.len());
                diesel::insert_into(signed_extrinsics::table)
                    .values(chunks)
                    .execute(&conn)?;
            }
<<<<<<< HEAD

            info!("Done {} Inserting Blocks and Extrinsics", len);
            Ok(len)
        });
        Ok(Box::new(fut))
    }
}

=======
            Ok(())
        })
        .await
    }
}

fn get_extrinsics<T>(
    extrinsics: &[OpaqueExtrinsic],
    header: &T::Header,
    // db: &AsyncDiesel<PgConnection>,
) -> Result<Vec<DbExtrinsic>, ArchiveError>
where
    T: System,
{
    extrinsics
        .iter()
        // enumerate is used here to preserve order/index of extrinsics
        .enumerate()
        .map(|(idx, x)| Ok((idx, Extrinsic::new(&x)?)))
        .collect::<Vec<Result<(usize, BasicExtrinsic<T>), ArchiveError>>>()
        .into_iter()
        // we don't want to skip over _all_ extrinsics if decoding one extrinsic does not work
        .filter_map(|x: Result<(usize, BasicExtrinsic<T>), _>| match x {
            Ok(v) => {
                let number = (*header.number()).into();
                Some(v.1.database_format(v.0.try_into().unwrap(), header, number))
            }
            Err(e) => {
                error!("{:?}", e);
                None
            }
        })
        .collect::<Result<Vec<DbExtrinsic>, ArchiveError>>()
}

>>>>>>> 0079f84e
#[cfg(test)]
mod tests {
    //! Must be connected to a local database
    use super::*;
}<|MERGE_RESOLUTION|>--- conflicted
+++ resolved
@@ -20,10 +20,7 @@
 pub mod models;
 pub mod schema;
 
-<<<<<<< HEAD
-=======
 use async_trait::async_trait;
->>>>>>> 0079f84e
 use codec::Decode;
 use diesel::{
     pg::PgConnection,
@@ -31,24 +28,11 @@
     sql_types::{BigInt, Bytea},
 };
 use dotenv::dotenv;
-<<<<<<< HEAD
-use futures::future::{self, Future};
-use log::*;
-use runtime_primitives::traits::Header;
-
-use std::{convert::TryFrom, env};
-=======
 use futures::future::Future;
 use log::*;
 use runtime_primitives::traits::Header;
-// use runtime_support::dispatch::IsSubType;
-use runtime_primitives::{traits::Block as BlockTrait, OpaqueExtrinsic};
-
-use std::{
-    convert::{TryFrom, TryInto},
-    env,
-};
->>>>>>> 0079f84e
+
+use std::{convert::TryFrom, env};
 
 use crate::{
     database::{
@@ -57,27 +41,11 @@
         schema::{blocks, inherents, signed_extrinsics},
     },
     error::Error as ArchiveError,
-<<<<<<< HEAD
     extrinsics::{DbExtrinsic, Extra, Extras, Extrinsics},
     queries,
     types::{BatchBlock, BatchStorage, Block, Data, Storage, System},
 };
 
-pub type DbFuture = Box<dyn Future<Item = usize, Error = ArchiveError> + Send>;
-
-/// Trait for inserting into the database
-/// returns number of items inserted
-pub trait Insert {
-    fn insert(self, db: AsyncDiesel<PgConnection>) -> Result<DbFuture, ArchiveError>;
-}
-
-=======
-    extrinsics::{DbExtrinsic, Extrinsic},
-    queries,
-    types::{BasicExtrinsic, BatchBlock, BatchStorage, Block, Data, Storage, System},
-};
-
-pub type DbFuture = Box<dyn Future<Output = Result<(), ArchiveError>> + Send>;
 pub type DbReturn = Result<(), ArchiveError>;
 
 #[async_trait]
@@ -88,28 +56,17 @@
 }
 
 #[async_trait]
->>>>>>> 0079f84e
 impl<T> Insert for Data<T>
 where
     T: System + 'static,
 {
-<<<<<<< HEAD
-    fn insert(self, db: AsyncDiesel<PgConnection>) -> Result<DbFuture, ArchiveError> {
-        match self {
-            Data::Block(block) => block.insert(db),
-            Data::Storage(storage) => storage.insert(db),
-            Data::BatchBlock(blocks) => blocks.insert(db),
-            Data::BatchStorage(storage) => storage.insert(db),
-            o => Err(ArchiveError::UnhandledDataType(format!("{:?}", o))),
-=======
     async fn insert(self, db: AsyncDiesel<PgConnection>) -> DbReturn {
         match self {
             Data::Block(block) => block.insert(db).await,
             Data::Storage(storage) => storage.insert(db).await,
             Data::BatchBlock(blocks) => blocks.insert(db).await,
             Data::BatchStorage(storage) => storage.insert(db).await,
-            o @ _ => Err(ArchiveError::UnhandledDataType(format!("{:?}", o))),
->>>>>>> 0079f84e
+            o => Err(ArchiveError::UnhandledDataType(format!("{:?}", o))),
         }
     }
 }
@@ -133,14 +90,7 @@
         data.insert(self.db.clone()).await
     }
 
-<<<<<<< HEAD
-    pub fn query_missing_blocks(
-        &self,
-        latest: Option<u64>, // latest block
-    ) -> impl Future<Item = Vec<u64>, Error = ArchiveError> {
-=======
-    pub async fn query_missing_blocks(&self) -> Result<Vec<u64>, ArchiveError> {
->>>>>>> 0079f84e
+    pub async fn query_missing_blocks(&self, latest: Option<u64>) -> Result<Vec<u64>, ArchiveError> {
         #[derive(QueryableByName, PartialEq, Debug)]
         pub struct Blocks {
             #[column_name = "generate_series"]
@@ -148,20 +98,8 @@
             block_num: i64,
         };
 
-<<<<<<< HEAD
         self.db.run(move |conn| {
-            let blocks: Vec<Blocks> = queries::missing_blocks(latest).load(&conn)?;
-            Ok(blocks
-                .iter()
-                .map(|b| {
-                    u64::try_from(b.block_num).expect("Block number should never be negative; qed")
-                })
-                .collect::<Vec<u64>>())
-        })
-=======
-        self.db
-            .run(move |conn| {
-                let blocks: Vec<Blocks> = queries::missing_blocks().load(&conn)?;
+                let blocks: Vec<Blocks> = queries::missing_blocks(latest).load(&conn)?;
                 Ok(blocks
                     .iter()
                     .map(|b| {
@@ -172,35 +110,6 @@
             })
             .await
     }
-
-    pub async fn query_missing_timestamps<T>(&self) -> Result<Vec<T::Hash>, ArchiveError>
-    where
-        T: System,
-    {
-        #[derive(QueryableByName, PartialEq, Debug)]
-        pub struct Hashes {
-            #[column_name = "hash"]
-            #[sql_type = "Bytea"]
-            pub hash: Vec<u8>,
-        };
-
-        self.db
-            .run(move |conn| {
-                let blocks: Vec<Hashes> = queries::missing_timestamp().load(&conn)?;
-                Ok(blocks
-                    .iter()
-                    .map(|b| {
-                        let old_hash = b.hash.clone();
-                        let hash: T::Hash = Decode::decode(&mut b.hash.as_slice())
-                            .expect("Immediate Decoding/Encoding should be infallible");
-                        assert!(hash.as_ref() == old_hash.as_slice());
-                        hash
-                    })
-                    .collect::<Vec<T::Hash>>())
-            })
-            .await
->>>>>>> 0079f84e
-    }
 }
 
 // TODO Make storage insertions generic over any type of insertin
@@ -210,13 +119,8 @@
 where
     T: System,
 {
-<<<<<<< HEAD
-    fn insert(self, db: AsyncDiesel<PgConnection>) -> Result<DbFuture, ArchiveError> {
-        // use self::schema::blocks::dsl::{blocks, hash};
-=======
     async fn insert(self, db: AsyncDiesel<PgConnection>) -> DbReturn {
         use self::schema::blocks::dsl::{blocks, hash, time};
->>>>>>> 0079f84e
         let date_time = self.get_timestamp()?;
         let hsh = self.hash().clone();
         db.run(move |conn| {
@@ -226,20 +130,12 @@
             /*
             diesel::update(blocks.filter(hash.eq(hsh.as_ref())))
                 .set(time.eq(Some(&date_time)))
-<<<<<<< HEAD
-                .execute(&conn)?;
-            */
-            Ok(len)
-        });
-
-        Ok(Box::new(fut))
-=======
                 .execute(&conn)
                 .map_err(|e| ArchiveError::from(e))?;
-            Ok(())
-        })
-        .await
->>>>>>> 0079f84e
+             */
+            Ok(())
+        })
+        .await
     }
 }
 
@@ -248,20 +144,12 @@
 where
     T: System,
 {
-<<<<<<< HEAD
-    fn insert(self, db: AsyncDiesel<PgConnection>) -> Result<DbFuture, ArchiveError> {
-        use self::schema::blocks::dsl::{blocks, hash};
-        debug!("Inserting {} items via Batch Storage", self.inner().len());
-        let storage: Vec<Storage<T>> = self.consume();
-        let fut = db.run(move |conn| {
-            let len = storage.len();
-=======
     async fn insert(self, db: AsyncDiesel<PgConnection>) -> DbReturn {
         use self::schema::blocks::dsl::{blocks, hash, time};
         debug!("Inserting {} items via Batch Storage", self.inner().len());
         let storage: Vec<Storage<T>> = self.consume();
         db.run(move |conn| {
->>>>>>> 0079f84e
+            let len = storage.len();
             for item in storage.into_iter() {
                 let date_time = item.get_timestamp()?;
                 /*
@@ -270,32 +158,19 @@
                     .execute(&conn)?;
                  */
             }
-<<<<<<< HEAD
-            Ok(len)
-        });
-        info!("Done Inserting timestamps!");
-        Ok(Box::new(fut))
-    }
-}
-
-=======
-            Ok(())
-        })
-        .await
-    }
-}
-
-#[async_trait]
->>>>>>> 0079f84e
+            info!("Done inserting storage!");
+            Ok(())
+        })
+        .await
+    }
+}
+
+#[async_trait]
 impl<T> Insert for Block<T>
 where
     T: System + 'static,
 {
-<<<<<<< HEAD
-    fn insert(self, db: AsyncDiesel<PgConnection>) -> Result<DbFuture, ArchiveError> {
-=======
-    async fn insert(self, db: AsyncDiesel<PgConnection>) -> DbReturn {
->>>>>>> 0079f84e
+    async fn insert(self, db: AsyncDiesel<PgConnection>) -> DbReturn {
         let block = self.inner().block.clone();
         info!("HASH: {:X?}", block.header.hash().as_ref());
         info!("Block Num: {:?}", block.header.number());
@@ -310,11 +185,7 @@
                     block_num: &((*block.header.number()).into() as i64),
                     state_root: block.header.state_root().as_ref(),
                     extrinsics_root: block.header.extrinsics_root().as_ref(),
-<<<<<<< HEAD
                     time: extrinsics.extra().time().as_ref(),
-=======
-                    time: None,
->>>>>>> 0079f84e
                 })
                 .on_conflict(blocks::hash)
                 .do_nothing()
@@ -336,17 +207,10 @@
             diesel::insert_into(signed_extrinsics::table)
                 .values(signed_ext)
                 .execute(&conn)?;
-<<<<<<< HEAD
-            Ok(len)
-        });
-
-        Ok(Box::new(fut))
-=======
-            // .map_err(Into::into)?;
-            Ok(())
-        })
-        .await
->>>>>>> 0079f84e
+
+            Ok(())
+        })
+        .await
     }
 }
 
@@ -355,26 +219,16 @@
 where
     T: System,
 {
-<<<<<<< HEAD
-    fn insert(self, db: AsyncDiesel<PgConnection>) -> Result<DbFuture, ArchiveError> {
-        let mut extrinsics: Extrinsics = Extrinsics(Vec::new());
-=======
     async fn insert(self, db: AsyncDiesel<PgConnection>) -> DbReturn {
         let mut extrinsics: Vec<DbExtrinsic> = Vec::new();
->>>>>>> 0079f84e
         info!("Batch inserting {} blocks into DB", self.inner().len());
         let blocks = self
             .inner()
             .iter()
             .map(|block| {
                 let block = block.block.clone();
-<<<<<<< HEAD
-                let mut block_ext: Extrinsics =
-                    DbExtrinsic::decode::<T>(&block.extrinsics, &block.header)?;
-=======
                 let mut block_ext: Vec<DbExtrinsic> =
                     get_extrinsics::<T>(block.extrinsics(), &block.header)?;
->>>>>>> 0079f84e
 
                 extrinsics.0.append(&mut block_ext.0);
                 Ok(InsertBlockOwned {
@@ -383,11 +237,7 @@
                     block_num: (*block.header.number()).into() as i64,
                     state_root: block.header.state_root().as_ref().to_vec(),
                     extrinsics_root: block.header.extrinsics_root().as_ref().to_vec(),
-<<<<<<< HEAD
                     time: block_ext.extra().time(),
-=======
-                    time: None,
->>>>>>> 0079f84e
                 })
             })
             // .filter_map(|b: Result<_, ArchiveError>| b.ok())
@@ -395,27 +245,16 @@
 
         let (mut signed_ext, mut unsigned_ext) = (Vec::new(), Vec::new());
 
-<<<<<<< HEAD
         for e in extrinsics.0.into_iter() {
             match e {
                 DbExtrinsic::Signed(v) => signed_ext.push(v),
                 DbExtrinsic::NotSigned(v, _) => unsigned_ext.push(v),
-=======
-        for e in extrinsics.into_iter() {
-            match e {
-                DbExtrinsic::Signed(e) => signed_ext.push(e),
-                DbExtrinsic::NotSigned(e) => unsigned_ext.push(e),
->>>>>>> 0079f84e
             }
         }
 
         // batch insert everything we've formatted/collected into the database 10,000 items at a time
-<<<<<<< HEAD
-        let fut = db.run(move |conn| {
+        db.run(move |conn| {
             let len = blocks.len() + unsigned_ext.len() + signed_ext.len();
-=======
-        db.run(move |conn| {
->>>>>>> 0079f84e
             for chunks in blocks.as_slice().chunks(10_000) {
                 info!("{} blocks to insert", chunks.len());
                 diesel::insert_into(blocks::table)
@@ -436,52 +275,12 @@
                     .values(chunks)
                     .execute(&conn)?;
             }
-<<<<<<< HEAD
-
-            info!("Done {} Inserting Blocks and Extrinsics", len);
-            Ok(len)
-        });
-        Ok(Box::new(fut))
-    }
-}
-
-=======
-            Ok(())
-        })
-        .await
-    }
-}
-
-fn get_extrinsics<T>(
-    extrinsics: &[OpaqueExtrinsic],
-    header: &T::Header,
-    // db: &AsyncDiesel<PgConnection>,
-) -> Result<Vec<DbExtrinsic>, ArchiveError>
-where
-    T: System,
-{
-    extrinsics
-        .iter()
-        // enumerate is used here to preserve order/index of extrinsics
-        .enumerate()
-        .map(|(idx, x)| Ok((idx, Extrinsic::new(&x)?)))
-        .collect::<Vec<Result<(usize, BasicExtrinsic<T>), ArchiveError>>>()
-        .into_iter()
-        // we don't want to skip over _all_ extrinsics if decoding one extrinsic does not work
-        .filter_map(|x: Result<(usize, BasicExtrinsic<T>), _>| match x {
-            Ok(v) => {
-                let number = (*header.number()).into();
-                Some(v.1.database_format(v.0.try_into().unwrap(), header, number))
-            }
-            Err(e) => {
-                error!("{:?}", e);
-                None
-            }
-        })
-        .collect::<Result<Vec<DbExtrinsic>, ArchiveError>>()
-}
-
->>>>>>> 0079f84e
+            Ok(())
+        })
+        .await
+    }
+}
+
 #[cfg(test)]
 mod tests {
     //! Must be connected to a local database
